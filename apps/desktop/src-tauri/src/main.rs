--- conflicted
+++ resolved
@@ -6,15 +6,12 @@
 use std::path::PathBuf;
 
 use sdcore::Node;
-<<<<<<< HEAD
 use tauri::{
 	api::path,
+	async_runtime::block_on,
 	http::{ResponseBuilder, Uri},
 	Manager, RunEvent,
 };
-=======
-use tauri::{api::path, async_runtime::block_on, Manager, RunEvent};
->>>>>>> dd04625a
 use tracing::{debug, error};
 #[cfg(target_os = "macos")]
 mod macos;

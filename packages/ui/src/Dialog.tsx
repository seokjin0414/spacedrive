--- conflicted
+++ resolved
@@ -127,11 +127,8 @@
 	buttonsSideContent?: ReactNode;
 	invertButtonFocus?: boolean; //this reverses the focus order of submit/cancel buttons
 	errorMessageException?: string; //this is to bypass a specific form error message if it starts with a specific string
-<<<<<<< HEAD
 	icon?: ReactNode; //an icon that is placed next to the title
-=======
 	formClassName?: string;
->>>>>>> 49cc098f
 }
 
 export function Dialog<S extends FieldValues>({
@@ -235,7 +232,7 @@
 								)}
 							>
 								<div className="p-5">
-									<RDialog.Title className="mb-1 font-bold flex items-center gap-1.5">
+									<RDialog.Title className="mb-1 flex items-center gap-1.5 font-bold">
 										{props.icon}
 										{props.title}
 									</RDialog.Title>

--- conflicted
+++ resolved
@@ -3,27 +3,15 @@
 import { PropsWithChildren, useState } from 'react';
 
 interface Props {
-    caretSize?: number;
-    title: string;
-    variant?: keyof typeof styles;
-    className?: string;
-    isOpen?: boolean;
-    onToggle?: (isOpen: boolean) => void;
+	caretSize?: number;
+	title: string;
+	variant?: keyof typeof styles;
+	className?: string;
+	isOpen?: boolean;
+	onToggle?: (isOpen: boolean) => void;
 }
 
 const styles = {
-<<<<<<< HEAD
-    default: {
-        container: 'flex flex-col gap-1 rounded-b-none px-3 py-2 bg-app-box',
-        title: 'flex flex-row items-center justify-between px-3 py-2',
-        box: 'rounded-md border border-app-line bg-app-darkBox'
-    },
-    apple: {
-        container: 'flex flex-col gap-1 rounded-b-none px-4',
-        title: 'flex flex-row-reverse items-center justify-end gap-2 px-4 pb-1 pt-0 text-ink-dull',
-        box: 'rounded-none border-0 bg-transparent py-0'
-    }
-=======
 	default: {
 		container: 'flex flex-col gap-1 rounded-b-none px-3 py-2 bg-app-box',
 		title: 'flex flex-row items-center justify-between px-3 py-2',
@@ -34,33 +22,32 @@
 		title: 'flex flex-row-reverse items-center justify-end gap-2 px-4 pb-1 pt-0 text-ink-dull',
 		box: 'rounded-none border-0 bg-transparent py-0'
 	}
->>>>>>> 49cc098f
 };
 
 const Accordion = ({ isOpen = false, ...props }: PropsWithChildren<Props>) => {
-    const [toggle, setToggle] = useState(isOpen);
-    const variant = styles[props.variant ?? 'default'];
-    return (
-        <div className={clsx(variant.box, props.className)}>
-            <div
-                onClick={() => {
-                    setToggle((t) => !t);
-                    props.onToggle?.(!toggle);
-                }}
-                className={clsx(variant.title, 'cursor-pointer')}
-            >
-                <p className="text-xs">{props.title}</p>
-                <CaretDown
-                    size={props.caretSize || 12}
-                    className={clsx(
-                        (isOpen || toggle) && 'rotate-180',
-                        'transition-all duration-200'
-                    )}
-                />
-            </div>
-            {(isOpen || toggle) && <div className={variant.container}>{props.children}</div>}
-        </div>
-    );
+	const [toggle, setToggle] = useState(isOpen);
+	const variant = styles[props.variant ?? 'default'];
+	return (
+		<div className={clsx(variant.box, props.className)}>
+			<div
+				onClick={() => {
+					setToggle((t) => !t);
+					props.onToggle?.(!toggle);
+				}}
+				className={clsx(variant.title, 'cursor-pointer')}
+			>
+				<p className="text-xs">{props.title}</p>
+				<CaretDown
+					size={props.caretSize || 12}
+					className={clsx(
+						(isOpen || toggle) && 'rotate-180',
+						'transition-all duration-200'
+					)}
+				/>
+			</div>
+			{(isOpen || toggle) && <div className={variant.container}>{props.children}</div>}
+		</div>
+	);
 };
 
-export default Accordion;
+export default Accordion;
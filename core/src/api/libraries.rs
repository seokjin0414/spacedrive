--- conflicted
+++ resolved
@@ -16,9 +16,6 @@
 	Router, R,
 };
 
-<<<<<<< HEAD
-pub(crate) fn mount() -> Router {
-=======
 // TODO(@Oscar): Replace with `specta::json`
 #[derive(Serialize, Deserialize, Type)]
 pub struct LibraryConfigWrapped {
@@ -26,8 +23,7 @@
 	pub config: LibraryConfig,
 }
 
-pub(crate) fn mount() -> AlphaRouter<Ctx> {
->>>>>>> 2134570e
+pub(crate) fn mount() -> Router {
 	R.router()
 		.procedure("list", {
 			R.query(|node, _: ()| async move {

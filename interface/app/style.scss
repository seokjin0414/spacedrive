a,
button {
	cursor: default !important;
}

body {
	-webkit-user-select: none;
	// font-family: 'InterVariable', sans-serif;
}

<<<<<<< HEAD
=======
.app-background {
	@apply bg-app;
}

.frame::before {
	@apply bg-app-frame;
	content: '';
	pointer-events: none;
	user-select: none;
	position: absolute;
	inset: 0px;
	border-radius: inherit;
	padding: 1px;
	mask:
		linear-gradient(black, black) content-box content-box,
		linear-gradient(black, black);
	mask-composite: xor;
	z-index: 9999;
}

.has-blur-effects {
	.app-background {
		// adjust macOS blur intensity here
		// @apply bg-app/[0.88];
		@apply bg-app;
	}
}

>>>>>>> 70364934
.no-scrollbar {
	-ms-overflow-style: none; /* for Internet Explorer, Edge */
	scrollbar-width: none; /* for Firefox */
	overflow-y: scroll;
}

.no-scrollbar::-webkit-scrollbar {
	display: none;
}

.no-scrollbar::-webkit-scrollbar {
	display: none;
}

/*Tooltip*/

.TooltipContent {
	animation-duration: 0.6s;
	animation-timing-function: cubic-bezier(0.16, 1, 0.3, 1);
}
.TooltipContent[data-side='top'] {
	animation-name: slideUp;
}
.TooltipContent[data-side='bottom'] {
	animation-name: slideDown;
}

.TooltipContent[data-side='right'] {
	animation-name: slideRight;
}

@keyframes slideRight {
	from {
		opacity: 0;
		transform: translateX(-10px);
	}
	to {
		opacity: 1;
		transform: translateX(0);
	}
}

@keyframes slideDown {
	from {
		opacity: 0;
		transform: translateY(-10px);
	}
	to {
		opacity: 1;
		transform: translateY(0);
	}
}

@keyframes slideUp {
	from {
		opacity: 0;
		transform: translateY(10px);
	}
	to {
		opacity: 1;
		transform: translateY(0);
	}
}

.custom-scroll {
	-ms-overflow-style: none; /* for Internet Explorer, Edge */
	scrollbar-width: none; /* for Firefox */
	overflow-y: scroll;
}

::-webkit-scrollbar-corner {
	background-color: transparent;
}

.explorer-scroll {
	&::-webkit-scrollbar {
		height: 6px;
		width: 6px;
	}
	&::-webkit-scrollbar-track {
		@apply rounded-[6px] bg-transparent;
		margin-top: var(--scrollbar-margin-top);
		margin-bottom: var(--scrollbar-margin-bottom);
	}
	&::-webkit-scrollbar-thumb {
		@apply rounded-[6px] bg-app-explorerScrollbar;
	}
}

.default-scroll {
	&::-webkit-scrollbar {
		height: 6px;
		width: 8px;
	}
	&::-webkit-scrollbar-track {
		@apply rounded-[6px] bg-transparent;
	}
	&::-webkit-scrollbar-thumb {
		@apply rounded-[6px] bg-app-box;
	}
}
.page-scroll {
	&::-webkit-scrollbar {
		height: 6px;
		width: 8px;
	}
	&::-webkit-scrollbar-track {
		@apply rounded-[6px]  bg-transparent;
	}
	&::-webkit-scrollbar-thumb {
		@apply rounded-[6px] bg-app-box;
	}
}
.topbar-page-scroll {
	&::-webkit-scrollbar {
		height: 6px;
		width: 8px;
	}
	&::-webkit-scrollbar-track {
		@apply mt-[46px] rounded-[6px]  bg-transparent;
	}
	&::-webkit-scrollbar-thumb {
		@apply rounded-[6px] bg-app-box;
	}
}
.job-manager-scroll {
	&::-webkit-scrollbar {
		height: 6px;
		width: 8px;
	}
	&::-webkit-scrollbar-track {
		@apply my-[2px] rounded-[6px]  bg-transparent;
	}
	&::-webkit-scrollbar-thumb {
		@apply rounded-[6px] bg-app-shade/20;
	}
}
.inspector-scroll {
	// overflow: overlay;
	&::-webkit-scrollbar {
		height: 6px;
		width: 5px;
	}
	&::-webkit-scrollbar-track {
		@apply my-[8px] bg-transparent;
	}
	&::-webkit-scrollbar-thumb {
		@apply rounded-[6px] bg-app/70 opacity-0;
	}
	&:hover {
		&::-webkit-scrollbar-thumb {
			@apply opacity-100;
		}
	}
}

.overlay-scroll {
	// overflow: overlay;
	&::-webkit-scrollbar {
		height: 6px;
		width: 5px;
	}
	&::-webkit-scrollbar-track {
		@apply my-[5px] bg-transparent;
	}
	&::-webkit-scrollbar-thumb {
		@apply w-[5px] rounded-[6px] bg-black/70 opacity-0;
	}
	&:hover {
		&::-webkit-scrollbar-thumb {
			@apply opacity-100;
		}
	}
}
.textviewer-scroll {
	&::-webkit-scrollbar {
		height: 6px;
		width: 8px;
	}
	&::-webkit-scrollbar-track {
		@apply bg-transparent;
	}
	&::-webkit-scrollbar-thumb {
		@apply rounded-md bg-app-box;
	}
}

@keyframes fadeIn {
	from {
		opacity: 0;
	}
	to {
		opacity: 1;
	}
}

@keyframes fadeOut {
	from {
		opacity: 1;
	}
	to {
		opacity: 0;
	}
}

@-webkit-keyframes slide-top {
	0% {
		-webkit-transform: translateY(0);
		transform: translateY(0);
	}
	100% {
		-webkit-transform: translateY(-50px);
		transform: translateY(-50px);
	}
}
@keyframes slide-top {
	0% {
		-webkit-transform: translateY(0);
		transform: translateY(0);
	}
	100% {
		-webkit-transform: translateY(-50px);
		transform: translateY(-50px);
	}
}

.dialog-overlay[data-state='open'] {
	animation: fadeIn 200ms ease-out forwards;
}
.dialog-overlay[data-state='closed'] {
	animation: fadeIn 200ms ease-out forwards;
}
.dialog-content[data-state='open'] {
	-webkit-animation: slide-top 0.3s cubic-bezier(0.215, 0.61, 0.355, 1) both;
	animation: slide-top 0.3s cubic-bezier(0.215, 0.61, 0.355, 1) both;
}
.dialog-content[data-state='closed'] {
	animation: bounceDown 100ms ease-in forwards;
}

.picker {
	position: relative;
}

.swatch {
	width: 28px;
	height: 28px;
	border-radius: 8px;
	border: 3px solid #fff;
	box-shadow:
		0 0 0 1px rgba(0, 0, 0, 0.1),
		inset 0 0 0 1px rgba(0, 0, 0, 0.1);
	cursor: pointer;
}

.popover {
	position: absolute;
	top: calc(100% + 2px);
	left: 0;
	border-radius: 9px;
	box-shadow: 0 6px 12px rgba(0, 0, 0, 0.15);
}

.react-colorful__saturation {
	border-radius: 4px !important;
}

.react-colorful__saturation-pointer {
	width: 12px !important;
	height: 12px !important;
}

.react-colorful__hue,
.react-colorful__alpha {
	margin-top: 12px !important;
	height: 8px !important;
	border-radius: 4px !important;
}

.react-colorful__hue-pointer,
.react-colorful__alpha-pointer {
	height: 18px !important;
	width: 8px !important;
	border-radius: 3px !important;
}

.selecto-selection {
	@apply rounded;
	border-color: hsla(var(--color-accent));
	background-color: hsla(var(--color-accent), 0.2) !important;
	z-index: 10 !important;
}

.indeterminate-progress-bar {
	/* Rounded border */
	border-radius: 9999px;

	/* Size */
	height: 4px;

	position: relative;
	overflow: hidden;
}

.indeterminate-progress-bar__progress {
	/* Rounded border */
	border-radius: 9999px;

	/* Absolute position */
	position: absolute;
	bottom: 0;
	top: 0;
	width: 50%;

	/* Move the bar infinitely */
	animation-duration: 2s;
	animation-iteration-count: infinite;
	animation-name: indeterminate-progress-bar;
}

@keyframes indeterminate-progress-bar {
	from {
		left: -50%;
	}
	to {
		left: 100%;
	}
}<|MERGE_RESOLUTION|>--- conflicted
+++ resolved
@@ -8,8 +8,6 @@
 	// font-family: 'InterVariable', sans-serif;
 }
 
-<<<<<<< HEAD
-=======
 .app-background {
 	@apply bg-app;
 }
@@ -38,7 +36,6 @@
 	}
 }
 
->>>>>>> 70364934
 .no-scrollbar {
 	-ms-overflow-style: none; /* for Internet Explorer, Edge */
 	scrollbar-width: none; /* for Firefox */

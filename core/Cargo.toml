[package]
name = "sdcore"
version = "0.1.0"
description = "Virtual distributed filesystem engine that powers Spacedrive."
authors = ["Spacedrive Technology Inc."]
license = "GNU GENERAL PUBLIC LICENSE"
repository = "https://github.com/spacedriveapp/spacedrive"
edition = "2021"

[features]
p2p = [] # This feature controlls whether the Spacedrive Core contains the Peer to Peer syncing engine (It isn't required for the hosted core so we can disable it).

[dependencies]
hostname = "0.3.1"

# Universal Dependencies
base64 = "0.13.0"
serde = { version = "1.0", features = ["derive"] }
chrono = { version = "0.4.0", features = ["serde"] }
serde_json = "1.0"
futures = "0.3"
data-encoding = "2.3.2"
ring = "0.17.0-alpha.10"
int-enum = "0.4.0"

# Project dependencies
ts-rs = { version = "6.1", features = ["chrono-impl", "uuid-impl"] }
prisma-client-rust = { git = "https://github.com/Brendonovich/prisma-client-rust.git", tag = "0.5.0" }
walkdir = "^2.3.2"
<<<<<<< HEAD
lazy_static = "1.4.0"
uuid = { version = "1.1.2", features = ["v4", "macro-diagnostics", "serde"]}
=======
uuid = "0.8"
>>>>>>> 982bc40b
sysinfo = "0.23.9"
thiserror = "1.0.30"
core-derive = { path = "./derive" }

tokio = { version = "1.17.0", features = ["sync", "rt"] }
include_dir = { version = "0.7.2", features = ["glob"] }
async-trait = "0.1.52"
image = "0.24.1"
webp = "0.2.2"
ffmpeg-next = "5.0.3"
fs_extra = "1.2.0"
log = { version = "0.4.17", features = ["max_level_trace"] }
env_logger = "0.9.0"<|MERGE_RESOLUTION|>--- conflicted
+++ resolved
@@ -24,15 +24,10 @@
 int-enum = "0.4.0"
 
 # Project dependencies
-ts-rs = { version = "6.1", features = ["chrono-impl", "uuid-impl"] }
+ts-rs = { version = "6.2", features = ["chrono-impl", "uuid-impl", "serde-compat"] }
 prisma-client-rust = { git = "https://github.com/Brendonovich/prisma-client-rust.git", tag = "0.5.0" }
 walkdir = "^2.3.2"
-<<<<<<< HEAD
-lazy_static = "1.4.0"
-uuid = { version = "1.1.2", features = ["v4", "macro-diagnostics", "serde"]}
-=======
-uuid = "0.8"
->>>>>>> 982bc40b
+uuid = { version = "^0.8.2", features = ["v4", "serde"]}
 sysinfo = "0.23.9"
 thiserror = "1.0.30"
 core-derive = { path = "./derive" }
